#include <kernel/panic.h>

#include <kernel/console.h>
#include <kernel/printf.h>
#include <kernel/cpu.h>

#include <arch/interrupts.h>

<<<<<<< HEAD
//////////////////////////////////////////////////////////////////////////////
// \breif Implementation of panic function, times when interrupts are disabled
//        panics will be called with appropriate message
//
// \param panic message
// \returns none
// //////////////////////////////////////////////////////////////////////////
void panic(char *msg)
=======
static void do_panic(char *msg)
>>>>>>> 25942885
{
	console_write_str("Kernel panic: ");
	console_write_str(msg);
	console_write_str("\n");
	arch_local_interrupt_disable();
	for (;;) {
		arch_halt_cpu();
	}
}

void panic(const char *fmt, ...)
{
	static char msg[64];
	va_list ap;
	va_start(ap, fmt);
	vsnprintf(msg, ARRAY_SIZE(msg), fmt, ap);
	va_end(ap);
	do_panic(msg);
}

void __assert_fail(const char *assertion, const char *file, unsigned int line, const char *function)
{
	static char msg[64];
	sprintf(msg, "%s:%d: %s: Assertion %s failed", file, line, function, assertion);
	do_panic(msg);
}<|MERGE_RESOLUTION|>--- conflicted
+++ resolved
@@ -6,7 +6,6 @@
 
 #include <arch/interrupts.h>
 
-<<<<<<< HEAD
 //////////////////////////////////////////////////////////////////////////////
 // \breif Implementation of panic function, times when interrupts are disabled
 //        panics will be called with appropriate message
@@ -14,10 +13,7 @@
 // \param panic message
 // \returns none
 // //////////////////////////////////////////////////////////////////////////
-void panic(char *msg)
-=======
 static void do_panic(char *msg)
->>>>>>> 25942885
 {
 	console_write_str("Kernel panic: ");
 	console_write_str(msg);
